# If using multiprocessing, this module will be imported dynamically
print('Run sem.py')
import numpy as np

np.random.seed(1234)
import tensorflow as tf

tf.random.set_seed(1234)
from scipy.special import logsumexp
from tqdm import tqdm
from .event_models import GRUEvent
from .utils import delete_object_attributes, unroll_data
import ray

# uncomment this line will generate weird error: cannot import GRUEvent...,
# actually because ray causes error while importing this file.
# ray.init()

# there are a ~ton~ of tf warnings from Keras, suppress them here
import os

os.environ['TF_CPP_MIN_LOG_LEVEL'] = '3'
import logging

logger = logging.getLogger(__name__)
logger.setLevel(os.environ.get('LOGLEVEL', logging.INFO))
# must have a handler, otherwise logging will use lastresort
c_handler = logging.StreamHandler()
LOGFORMAT = '%(name)s - %(levelname)s - %(message)s'
# c_handler.setFormatter(logging.Formatter('%(name)s - %(levelname)s - %(message)s'))
c_handler.setFormatter(logging.Formatter(LOGFORMAT))
logger.addHandler(c_handler)
logger.debug('test sem')


class Results(object):
    """ placeholder object to store results """
    pass


class SEM(object):

    def __init__(self, lmda=1., alfa=10.0, kappa=1, f_class=GRUEvent, f_opts=None):
        """
        Parameters
        ----------

        lmda: float
            sCRP stickiness parameter

        alfa: float
            sCRP concentration parameter

        f_class: class
            object class that has the functions "predict" and "update".
            used as the event model

        f_opts: dictionary
            kwargs for initializing f_class
        """
        self.lmda = lmda
        self.alfa = alfa
        self.kappa = kappa
        # self.beta = beta

        if f_class is None:
            raise ValueError("f_model must be specified!")

        self.f_class = f_class
        self.f_class_remote = ray.remote(f_class)
        self.f_opts = f_opts

        # SEM internal state
        #
        self.k = 0  # maximum number of clusters (event types)
        self.c = np.array([])  # used by the sCRP prior -> running count of the clustering process
        self.d = None  # dimension of scenes
        self.event_models = dict()  # event model for each event type
        self.model = None  # this is the tensorflow model that gets used, the architecture is shared while weights are specific

        self.x_prev = None  # last scene
        self.k_prev = None  # last event type

        self.x_history = np.zeros(())

        # instead of dumping the results, store them to the object
        self.results = None

        # a general event model to initialize new events
        self.general_event_model = None

    def pretrain(self, x, event_types, event_boundaries, progress_bar=True, leave_progress_bar=True):
        """
        Pretrain a bunch of event models on sequence of scenes X
        with corresponding event labels y, assumed to be between 0 and K-1
        where K = total # of distinct event types
        """
        assert x.shape[0] == event_types.size

        # update internal state
        k = np.max(event_types) + 1
        self._update_state(x, k)
        del k  # use self.k

        n = x.shape[0]

        # loop over all scenes
        if progress_bar:
            def my_it(l):
                return tqdm(range(l), desc='Pretraining', leave=leave_progress_bar)
        else:
            def my_it(l):
                return range(l)

        # store a compiled version of the model and session for reuse
        self.model = None

        for ii in my_it(n):

            x_curr = x[ii, :].copy()  # current scene
            k = event_types[ii]  # current event

            if k not in self.event_models.keys():
                # initialize new event model
                new_model = self.f_class(self.d, **self.f_opts)
                if self.model is None:
                    self.model = new_model.init_model()
                else:
                    new_model.set_model(self.model)
                self.event_models[k] = new_model

            # update event model
            if not event_boundaries[ii]:
                # we're in the same event -> update using previous scene
                assert self.x_prev is not None
                self.event_models[k].update(self.x_prev, x_curr, update_estimate=True)
            else:
                # we're in a new event -> update the initialization point only
                self.event_models[k].new_token()
                self.event_models[k].update_f0(x_curr, update_estimate=True)

            self.c[k] += 1  # update counts

            self.x_prev = x_curr  # store the current scene for next trial
            self.k_prev = k  # store the current event for the next trial

        self.x_prev = None  # Clear this for future use
        self.k_prev = None  #

    def _update_state(self, x, k=None):
        """
        Update internal state based on input data X and max # of event types (clusters) K
        """
        # get dimensions of data
        [n, d] = np.shape(x)
        if self.d is None:
            self.d = d
        else:
            assert self.d == d  # scenes must be of same dimension

        # get max # of clusters / event types
        if k is None:
            k = n
        self.k = max(self.k, k)

        # initialize CRP prior = running count of the clustering process
        if self.c.size < self.k:
            self.c = np.concatenate((self.c, np.zeros(self.k - self.c.size)), axis=0)
        assert self.c.size == self.k

    def _calculate_unnormed_sCRP(self, prev_cluster=None):
        # internal function for consistency across "run" methods

        # calculate sCRP prior
        prior = self.c.copy()
        # added on june 22 to test the case when old is not benefited
        prior[prior > 0] = 1
        idx = len(np.nonzero(self.c)[0])  # get number of visited clusters

        # tan's code to correct when k is not None
        if idx < self.k:
            prior[idx] += self.alfa  # set new cluster probability to alpha
        # if idx <= self.k:
        #     prior[idx] += self.alfa  # set new cluster probability to alpha

        # add stickiness parameter for n>0, only for the previously chosen event
        if prev_cluster is not None:
            prior[prev_cluster] += self.lmda

        # prior /= np.sum(prior)
        return prior

    def run(self, x, k=None, progress_bar=True, leave_progress_bar=True, minimize_memory=False, compile_model=True, train=True):
        """
        Parameters
        ----------
        x: N x D array of

        k: int
            maximum number of clusters

        progress_bar: bool
            use a tqdm progress bar?

        leave_progress_bar: bool
            leave the progress bar after completing?

        minimize_memory: bool
            function to minimize memory storage during running

        compile_model: bool (default = True)
            compile the stored model.  Leave false if previously run.
        train: bool (default=True)
            whether to train this video.

        Return
        ------
        post: n by k array of posterior probabilities

        """

        # update internal state
        self._update_state(x, k)
        if self.general_event_model is None:
            logger.info(f'Creating World model for initializations!')
            new_model = self.f_class(self.d, **self.f_opts)
            new_model.init_model()
            self.general_event_model = new_model
            new_model = None  # clear the new model variable (but not the model itself) from memory
        del k  # use self.k and self.d

        n = x.shape[0]

        # initialize arrays
        # if not minimize_memory:
        post = np.zeros((n, self.k))
        pe = np.zeros(np.shape(x)[0])
        x_hat = np.zeros(np.shape(x))
        log_boundary_probability = np.zeros(np.shape(x)[0])
        # tan's code to encode types of boundaries for visualization
        boundaries = np.zeros((n,))

        # these are special case variables to deal with the possibility the current event is restarted
        lik_restart_event = -np.inf
        repeat_prob = -np.inf
        restart_prob = 0
        # tan's code to determine the predictive strength of the model
        restart_indices = []
        repeat_indices = []
        # frame_dynamics = dict(restart_lik=[], repeat_lik=[], new_lik=[], old_lik=[], restart_prior=[], repeat_prior=[],
        #                       new_prior=[], old_prior=[], post=[])

        #
        log_like = np.zeros((n, self.k)) - np.inf
        log_prior = np.zeros((n, self.k)) - np.inf

        # this code just controls the presence/absence of a progress bar -- it isn't important
        if progress_bar:
            def my_it(l):
                return tqdm(range(l), desc='Run SEM', leave=leave_progress_bar)
        else:
            def my_it(l):
                return range(l)

        for ii in my_it(n):

            x_curr = x[ii, :].copy()
            # parallel training a general event model
            if train:
                # for the world model, new token at the start of each new run
                if self.x_prev is None:  # start of each run
                    self.general_event_model.new_token()
                    # self.general_event_model.update_f0(x_curr)
                    # assume that the previous scene is the same scene, so that not using update_f0
                    self.general_event_model.update(x_curr, x_curr)
                else:
                    self.general_event_model.update(self.x_prev, x_curr)

            # calculate sCRP prior
            prior = self._calculate_unnormed_sCRP(self.k_prev)
            # N.B. k_prev should be none for the first event if there wasn't pre-training

            # likelihood
            active = np.nonzero(prior)[0]
            lik = np.zeros(len(active))

            # store the predicted vector
            x_hat_active = None

            kwargs = {'x_curr': x_curr, 'x_prev': self.x_prev, 'k_prev': self.k_prev}
            jobs = []
            array_res = []
            for count, k0 in enumerate(active):
                if k0 not in self.event_models.keys():
<<<<<<< HEAD
                    # This line trigger dynamic importing
                    new_model = self.f_class_remote.remote(self.d, **self.f_opts)
                    new_model.init_model.remote()
                    new_model.do_reset_weights.remote()
                    # if instead the following, model weights will be different from the above, which is weird!
                    # model = ray.get(new_model.init_model.remote())
                    # new_model.set_model.remote(model)
=======
                    new_model = self.f_class(self.d, **self.f_opts)
                    new_model.init_model()
>>>>>>> b617f4b2
                    self.event_models[k0] = new_model
                jobs.append(self.event_models[k0].get_likelihood.remote(k0, **kwargs))
                # Chunking only constrain cpu usage, memory usage grows as self.f_class_remote.remote(self.d, **self.f_opts)
                # 300MB per Actor.
                # Actors will exit when the original handle to the actor is out of scope,
                # thus, execute the jobs here instead of out of the loop
                if (len(jobs) == 16) or (count == len(active) - 1):
                    assert count == k0, f"Sanity check failed, count={count} != k0={k0}"
                    array_res = array_res + ray.get(jobs)
                    jobs = []
            for (k0, pack) in array_res:
                if k0 == self.k_prev:
                    x_hat_active, lik[k0], lik_restart_event = pack
                else:
                    lik[k0] = pack

            # determine the event identity (without worrying about event breaks for now)
            _post = np.log(prior[:len(active)]) / self.d + lik
            if ii > 0:
                # the probability that the current event is repeated is the OR probability -- but b/c
                # we are using a MAP approximation over all possibilities, it is a max of the repeated/restarted

                # is restart higher under the current event
                restart_prob = lik_restart_event + np.log(prior[self.k_prev] - self.lmda) / self.d
                repeat_prob = _post[self.k_prev]
                if restart_prob > repeat_prob:
                    logger.debug(f'\nlog_RESTART>log_repeat event_type {self.k_prev}')
                else:
                    logger.debug(f'\nlog_REPEAT>log_restart event_type {self.k_prev}')
                _post[self.k_prev] = np.max([repeat_prob, restart_prob])

            logger.debug(f'\nlog_prior {np.log(prior[:len(active)]) / self.d}'
                         f'\nlog_lik {lik:}'
                         f'\nlog_post {_post:}')

            # get the MAP cluster and only update it
            # during evaluation, not consider creating a new event.
            if not train:
                k = np.argmax(_post[:-1])  # MAP cluster
            else:
                k = np.argmax(_post)  # MAP cluster
            logger.debug(f'\nEvent type {k}')
            if k != self.k_prev:
                logger.debug(f'Boundary Switching')
            # determine whether there was a boundary
            event_boundary = (k != self.k_prev) or ((k == self.k_prev) and (restart_prob > repeat_prob))
            # Add 2 and 3 to code for new_event and restarting
            if k == len(active) - 1:
                boundaries[ii] = 2
            elif (k == self.k_prev) and (restart_prob > repeat_prob):
                boundaries[ii] = 3
            else:
                boundaries[ii] = event_boundary  # could be 0 or 1
            # calculate the event boundary probability
            # _post is changed to calculate surprise
            _post[self.k_prev] = restart_prob
            # if not minimize_memory:
            log_boundary_probability[ii] = logsumexp(_post) - logsumexp(np.concatenate([_post, [repeat_prob]]))
            # calculate the probability of an event label, ignoring the event boundaries
            if self.k_prev is not None:
                # tan's version to keep it consistent w.r.t restart_prob and repeat_prob
                if restart_prob > repeat_prob:
                    prior[self.k_prev] -= self.lmda
                    lik[self.k_prev] = lik_restart_event
                _post[self.k_prev] = np.log(prior[self.k_prev]) / self.d + lik[self.k_prev]
                # _post[self.k_prev] = logsumexp([restart_prob, repeat_prob])
                # prior[self.k_prev] -= self.lmda / 2.
                # lik[self.k_prev] = logsumexp(np.array([lik[self.k_prev], lik_restart_event]))

                # now, the normalized posterior
                # if not minimize_memory:
                # Now, post should be equal to _post used to derive boundaries, no need for duplication
                # p = np.log(prior[:len(active)]) / self.d + lik
                # post[ii, :len(active)] = np.exp(p - logsumexp(p))
                # This is on a 0-1 scale
                post[ii, :len(active)] = np.exp(_post - logsumexp(_post))

                # this is a diagnostic readout and does not effect the model
                # these metrics don't distinguish between restart and repeat for k_prev,
                # but they are faster than frame_dynamics
                log_like[ii, :len(active)] = lik
                log_prior[ii, :len(active)] = np.log(prior[:len(active)]) / self.d

                # These aren't used again, remove from memory
                _post = None
                lik = None
                prior = None

            else:
                log_like[ii, 0] = 0.0
                log_prior[ii, 0] = self.alfa
                # if not minimize_memory:
                post[ii, 0] = 1.0

            if not minimize_memory:
                # prediction error: euclidean distance of the last model and the current scene vector
                if ii > 0:
                    # model = self.event_models[self.k_prev]
                    x_hat[ii, :] = x_hat_active
                    pe[ii] = np.linalg.norm(x_curr - x_hat_active)
                    # surprise[ii] = log_like[ii, self.k_prev]

            self.c[k] += self.kappa  # update counts
            # tan's code to not training while inferring
            if train:
                # update event model
                if not event_boundary:
                    # we're in the same event -> update using previous scene
                    assert self.x_prev is not None
                    self.event_models[k].update.remote(self.x_prev, x_curr)
                else:
                    # new event and not the only event, initialize by a world model
                    if k == len(active) - 1 and k != 0:
                        # increase n_epochs for new events
                        # self.event_models[k].n_epochs = int(self.event_models[k].n_epochs * 5)
                        self.event_models[k].set_n_epochs.remote(int(ray.get(self.event_models[k].get_n_epochs.remote()) * 5))

                        # set weights based on the general event model,
                        # always use .model_weights instead of .model.get_weights() or .model.set_weights(...)
                        # because .model is a common model used by all event models, its weights are of the last model being used
                        # self.event_models[k].model_weights = self.general_event_model.model_weights
                        self.event_models[k].set_model_weights.remote(self.general_event_model.model_weights)

                        # we're in a new event token -> update the initialization point only
                        self.event_models[k].new_token.remote()
                        # self.event_models[k].update_f0(x_curr)
                        if self.x_prev is None:  # start of each run
                            # assume that the previous scene is the same scene, so that not using update_f0
                            self.event_models[k].update.remote(x_curr, x_curr)
                        else:
                            self.event_models[k].update.remote(self.x_prev, x_curr)
                        # restore n_epochs
                        # self.event_models[k].n_epochs = int(self.event_models[k].n_epochs / 5)
                        self.event_models[k].set_n_epochs.remote(int(ray.get(self.event_models[k].get_n_epochs.remote()) / 5))

                    else:
                        # we're in a new event token -> update the initialization point only
                        self.event_models[k].new_token.remote()
                        # self.event_models[k].update_f0(x_curr)
                        if self.x_prev is None:  # start of each run
                            # assume that the previous scene is the same scene, so that not using update_f0
                            self.event_models[k].update.remote(x_curr, x_curr)
                        else:
                            self.event_models[k].update.remote(self.x_prev, x_curr)

            self.x_prev = x_curr  # store the current scene for next trial
            self.k_prev = k  # store the current event for the next trial

        # calculate Bayesian Surprise
        # tan's intepretation (might be wrong):
        # from t to t+1, the larger difference between posterior distribution at t and likelihood distribution at t+1, the larger surprise
        log_post = log_like[:-1, :] + log_prior[:-1, :]
        log_post -= np.tile(logsumexp(log_post, axis=1), (np.shape(log_post)[1], 1)).T
        surprise = np.concatenate([[0], logsumexp(log_post + log_like[1:, :], axis=1)])

        # Remove null columns to optimize memory storage, only for some arrays.
        self.results = Results()
        post = post[:, np.any(post != 0, axis=0)]
        self.results.post = post
        self.results.pe = pe
        self.results.surprise = surprise
        log_like = log_like[:, np.any(log_like != -np.inf, axis=0)]
        self.results.log_like = log_like
        log_prior = log_prior[:, np.any(log_prior != -np.inf, axis=0)]
        self.results.log_prior = log_prior
        # Should derive e_hat from post, avoid two-sources problem.
        # self.results.e_hat = np.argmax(log_like + log_prior, axis=1)
        self.results.e_hat = np.argmax(post, axis=1)
        self.results.x_hat = x_hat
        # self.results.log_loss = logsumexp(log_like + log_prior, axis=1)
        # self.results.log_boundary_probability = log_boundary_probability

        self.results.boundaries = boundaries
        self.results.c = self.c.copy()
        # self.results.Sigma = {i: self.event_models[i].Sigma for i in self.event_models.keys()}
        if minimize_memory:
            self.clear_event_models()
            return
        return post

    def update_single_event(self, x, update=True, save_x_hat=False):
        """

        :param x: this is an n x d array of the n scenes in an event
        :param update: boolean (default True) update the prior and posterior of the event model
        :param save_x_hat: boolean (default False) normally, we don't save this as the interpretation can be tricky
        N.b: unlike the posterior calculation, this is done at the level of individual scenes within the
        events (and not one per event)
        :return:
        """

        n_scene = np.shape(x)[0]

        if update:
            self.k += 1
            self._update_state(x, self.k)

            # pull the relevant items from the results
            if self.results is None:
                self.results = Results()
                post = np.zeros((1, self.k))
                log_like = np.zeros((1, self.k)) - np.inf
                log_prior = np.zeros((1, self.k)) - np.inf
                if save_x_hat:
                    x_hat = np.zeros((n_scene, self.d))
                    sigma = np.zeros((n_scene, self.d))
                    scene_log_like = np.zeros((n_scene, self.k)) - np.inf  # for debugging

            else:
                post = self.results.post
                log_like = self.results.log_like
                log_prior = self.results.log_prior
                if save_x_hat:
                    x_hat = self.results.x_hat
                    sigma = self.results.sigma
                    scene_log_like = self.results.scene_log_like  # for debugging

                # extend the size of the posterior, etc

                n, k0 = np.shape(post)
                while k0 < self.k:
                    post = np.concatenate([post, np.zeros((n, 1))], axis=1)
                    log_like = np.concatenate([log_like, np.zeros((n, 1)) - np.inf], axis=1)
                    log_prior = np.concatenate([log_prior, np.zeros((n, 1)) - np.inf], axis=1)
                    n, k0 = np.shape(post)

                    if save_x_hat:
                        scene_log_like = np.concatenate([
                            scene_log_like, np.zeros((np.shape(scene_log_like)[0], 1)) - np.inf
                        ], axis=1)

                # extend the size of the posterior, etc
                post = np.concatenate([post, np.zeros((1, self.k))], axis=0)
                log_like = np.concatenate([log_like, np.zeros((1, self.k)) - np.inf], axis=0)
                log_prior = np.concatenate([log_prior, np.zeros((1, self.k)) - np.inf], axis=0)
                if save_x_hat:
                    x_hat = np.concatenate([x_hat, np.zeros((n_scene, self.d))], axis=0)
                    sigma = np.concatenate([sigma, np.zeros((n_scene, self.d))], axis=0)
                    scene_log_like = np.concatenate([scene_log_like, np.zeros((n_scene, self.k)) - np.inf], axis=0)

        else:
            log_like = np.zeros((1, self.k)) - np.inf
            log_prior = np.zeros((1, self.k)) - np.inf

        # calculate un-normed sCRP prior
        prior = self._calculate_unnormed_sCRP(self.k_prev)

        # likelihood
        active = np.nonzero(prior)[0]
        lik = np.zeros((n_scene, len(active)))

        # again, this is a readout of the model only and not used for updating,
        # but also keep track of the within event posterior
        if save_x_hat:
            _x_hat = np.zeros((n_scene, self.d))  # temporary storre
            _sigma = np.zeros((n_scene, self.d))

        for ii, x_curr in enumerate(x):

            # we need to maintain a distribution over possible event types for the current events --
            # this gets locked down after termination of the event.
            # Also: none of the event models can be updated until *after* the event has been observed

            # special case the first scene within the event
            if ii == 0:
                event_boundary = True
            else:
                event_boundary = False

            # loop through each potentially active event model and verify
            # a model has been initialized
            for k0 in active:
                if k0 not in self.event_models.keys():
                    new_model = self.f_class(self.d, **self.f_opts)
                    if self.model is None:
                        self.model = new_model.init_model()
                    else:
                        new_model.set_model(self.model)
                    self.event_models[k0] = new_model

            ### ~~~~~ Start ~~~~~~~###

            ## prior to updating, pull x_hat based on the ongoing estimate of the event label
            if ii == 0:
                # prior to the first scene within an event having been observed
                k_within_event = np.argmax(prior)
            else:
                # otherwise, use previously observed scenes
                k_within_event = np.argmax(np.sum(lik[:ii, :len(active)], axis=0) + np.log(prior[:len(active)]))

            if save_x_hat:
                if event_boundary:
                    _x_hat[ii, :] = self.event_models[k_within_event].predict_f0()
                else:
                    _x_hat[ii, :] = self.event_models[k_within_event].predict_next_generative(x[:ii, :])
                _sigma[ii, :] = self.event_models[k_within_event].get_variance()

            ## Update the model, inference first!
            for k0 in active:
                # get the log likelihood for each event model
                model = self.event_models[k0]

                if not event_boundary:
                    # this is correct.  log_likelihood sequence makes the model prediction internally
                    # using predict_next_generative, and evaluates the likelihood of the prediction
                    lik[ii, k0] = model.log_likelihood_sequence(x[:ii, :].reshape(-1, self.d), x_curr)
                else:
                    lik[ii, k0] = model.log_likelihood_f0(x_curr)

        # cache the diagnostic measures
        log_like[-1, :len(active)] = np.sum(lik, axis=0)

        # calculate the log prior
        log_prior[-1, :len(active)] = np.log(prior[:len(active)])

        # # calculate surprise
        # bayesian_surprise = logsumexp(lik + np.tile(log_prior[-1, :len(active)], (np.shape(lik)[0], 1)), axis=1)

        if update:

            # at the end of the event, find the winning model!
            log_post = log_prior[-1, :len(active)] + log_like[-1, :len(active)]
            post[-1, :len(active)] = np.exp(log_post - logsumexp(log_post))
            k = np.argmax(log_post)

            # update the prior
            self.c[k] += n_scene
            # cache for next event
            self.k_prev = k

            # update the winning model's estimate
            self.event_models[k].update_f0(x[0])
            x_prev = x[0]
            for X0 in x[1:]:
                self.event_models[k].update(x_prev, X0)
                x_prev = X0

            self.results.post = post
            self.results.log_like = log_like
            self.results.log_prior = log_prior
            self.results.e_hat = np.argmax(post, axis=1)
            self.results.log_loss = logsumexp(log_like + log_prior, axis=1)

            if save_x_hat:
                x_hat[-n_scene:, :] = _x_hat
                sigma[-n_scene:, :] = _sigma
                scene_log_like[-n_scene:, :len(active)] = lik
                self.results.x_hat = x_hat
                self.results.sigma = sigma
                self.results.scene_log_like = scene_log_like

        return

    def init_for_boundaries(self, list_events):
        # update internal state

        k = 0
        self._update_state(np.concatenate(list_events, axis=0), k)
        del k  # use self.k and self.d

        # store a compiled version of the model and session for reuse
        if self.k_prev is None:
            # initialize the first event model
            new_model = self.f_class(self.d, **self.f_opts)
            self.model = new_model.init_model()

            self.event_models[0] = new_model

    def run_w_boundaries(self, list_events, progress_bar=True, leave_progress_bar=True, save_x_hat=False,
                         generative_predicitons=False, minimize_memory=False):
        """
        This method is the same as the above except the event boundaries are pre-specified by the experimenter
        as a list of event tokens (the event/schema type is still inferred).

        One difference is that the event token-type association is bound at the last scene of an event type.
        N.B. ! also, all of the updating is done at the event-token level.  There is no updating within an event!

        evaluate the probability of each event over the whole token


        Parameters
        ----------
        list_events: list of n x d arrays -- each an event


        progress_bar: bool
            use a tqdm progress bar?

        leave_progress_bar: bool
            leave the progress bar after completing?

        save_x_hat: bool
            save the MAP scene predictions?

        Return
        ------
        post: n_e by k array of posterior probabilities

        """

        # loop through the other events in the list
        if progress_bar:
            def my_it(iterator):
                return tqdm(iterator, desc='Run SEM', leave=leave_progress_bar)
        else:
            def my_it(iterator):
                return iterator

        self.init_for_boundaries(list_events)

        for x in my_it(list_events):
            self.update_single_event(x, save_x_hat=save_x_hat)
        if minimize_memory:
            self.clear_event_models()

    def clear_event_models(self):
        if self.event_models is not None:
            for _, e in self.event_models.items():
                e.clear()
                e.model = None

        self.event_models = None
        self.model = None
        tf.compat.v1.reset_default_graph()  # for being sure
        tf.keras.backend.clear_session()

    def clear(self):
        """ This function deletes sem from memory"""
        self.clear_event_models()
        delete_object_attributes(self.results)
        delete_object_attributes(self)


# @processify
def sem_run(x, sem_init_kwargs=None, run_kwargs=None):
    """ this initailizes SEM, runs the main function 'run', and
    returns the results object within a seperate process.

    See help on SEM class and on subfunction 'run' for more detail on the
    parameters contained in 'sem_init_kwargs'  and 'run_kwargs', respectively.

    Update (11/17/20): The processify function has been depricated, so this
    function no longer generates a seperate process.


    """

    if sem_init_kwargs is None:
        sem_init_kwargs = dict()
    if run_kwargs is None:
        run_kwargs = dict()

    sem_model = SEM(**sem_init_kwargs)
    sem_model.run(x, **run_kwargs)
    return sem_model.results


# @processify
def sem_run_with_boundaries(x, sem_init_kwargs=None, run_kwargs=None):
    """ this initailizes SEM, runs the main function 'run', and
    returns the results object within a seperate process.

    See help on SEM class and on subfunction 'run_w_boundaries' for more detail on the
    parameters contained in 'sem_init_kwargs'  and 'run_kwargs', respectively.

    Update (11/17/20): The processify function has been depricated, so this
    function no longer generates a seperate process.

    """

    if sem_init_kwargs is None:
        sem_init_kwargs = dict()
    if run_kwargs is None:
        run_kwargs = dict()

    sem_model = SEM(**sem_init_kwargs)
    sem_model.run_w_boundaries(x, **run_kwargs)
    return sem_model.results<|MERGE_RESOLUTION|>--- conflicted
+++ resolved
@@ -292,7 +292,6 @@
             array_res = []
             for count, k0 in enumerate(active):
                 if k0 not in self.event_models.keys():
-<<<<<<< HEAD
                     # This line trigger dynamic importing
                     new_model = self.f_class_remote.remote(self.d, **self.f_opts)
                     new_model.init_model.remote()
@@ -300,10 +299,6 @@
                     # if instead the following, model weights will be different from the above, which is weird!
                     # model = ray.get(new_model.init_model.remote())
                     # new_model.set_model.remote(model)
-=======
-                    new_model = self.f_class(self.d, **self.f_opts)
-                    new_model.init_model()
->>>>>>> b617f4b2
                     self.event_models[k0] = new_model
                 jobs.append(self.event_models[k0].get_likelihood.remote(k0, **kwargs))
                 # Chunking only constrain cpu usage, memory usage grows as self.f_class_remote.remote(self.d, **self.f_opts)
