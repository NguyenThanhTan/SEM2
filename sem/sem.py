# If using multiprocessing, this module will be imported dynamically
print('Run sem.py')
import numpy as np

np.random.seed(1234)
import tensorflow as tf

tf.random.set_seed(1234)
from scipy.special import logsumexp
from tqdm import tqdm
from .event_models import GRUEvent
from .utils import delete_object_attributes, unroll_data
import ray

# uncomment this line will generate weird error: cannot import GRUEvent...,
# actually because ray causes error while importing this file.
# ray.init()

# there are a ~ton~ of tf warnings from Keras, suppress them here
import os

os.environ['TF_CPP_MIN_LOG_LEVEL'] = '3'
import logging

logger = logging.getLogger(__name__)
logger.setLevel(os.environ.get('LOGLEVEL', logging.INFO))
# must have a handler, otherwise logging will use lastresort
c_handler = logging.StreamHandler()
LOGFORMAT = '%(name)s - %(levelname)s - %(message)s'
# c_handler.setFormatter(logging.Formatter('%(name)s - %(levelname)s - %(message)s'))
c_handler.setFormatter(logging.Formatter(LOGFORMAT))
logger.addHandler(c_handler)
logger.debug('test sem')


class Results(object):
    """ placeholder object to store results """
    pass


class SEM(object):

    def __init__(self, lmda=1., alfa=10.0, kappa=1, f_class=GRUEvent, f_opts=None):
        """
        Parameters
        ----------

        lmda: float
            sCRP stickiness parameter

        alfa: float
            sCRP concentration parameter

        f_class: class
            object class that has the functions "predict" and "update".
            used as the event model

        f_opts: dictionary
            kwargs for initializing f_class
        """
        self.lmda = lmda
        self.alfa = alfa
        self.kappa = kappa
        # self.beta = beta

        if f_class is None:
            raise ValueError("f_model must be specified!")

        self.f_class = f_class
        self.f_class_remote = ray.remote(f_class)
        self.f_opts = f_opts

        # SEM internal state
        #
        self.k = 0  # maximum number of clusters (event types)
        self.c = np.array([])  # used by the sCRP prior -> running count of the clustering process
        self.d = None  # dimension of scenes
        self.event_models = dict()  # event model for each event type
        self.model = None  # this is the tensorflow model that gets used, the architecture is shared while weights are specific

        self.x_prev = None  # last scene
        self.k_prev = None  # last event type

        self.x_history = np.zeros(())

        # instead of dumping the results, store them to the object
        self.results = None

        # a general event model to initialize new events
        self.general_event_model = None

    def pretrain(self, x, event_types, event_boundaries, progress_bar=True, leave_progress_bar=True):
        """
        Pretrain a bunch of event models on sequence of scenes X
        with corresponding event labels y, assumed to be between 0 and K-1
        where K = total # of distinct event types
        """
        assert x.shape[0] == event_types.size

        # update internal state
        k = np.max(event_types) + 1
        self._update_state(x, k)
        del k  # use self.k

        n = x.shape[0]

        # loop over all scenes
        if progress_bar:
            def my_it(l):
                return tqdm(range(l), desc='Pretraining', leave=leave_progress_bar)
        else:
            def my_it(l):
                return range(l)

        # store a compiled version of the model and session for reuse
        self.model = None

        for ii in my_it(n):

            x_curr = x[ii, :].copy()  # current scene
            k = event_types[ii]  # current event

            if k not in self.event_models.keys():
                # initialize new event model
                new_model = self.f_class(self.d, **self.f_opts)
                if self.model is None:
                    self.model = new_model.init_model()
                else:
                    new_model.set_model(self.model)
                self.event_models[k] = new_model

            # update event model
            if not event_boundaries[ii]:
                # we're in the same event -> update using previous scene
                assert self.x_prev is not None
                self.event_models[k].update(self.x_prev, x_curr, update_estimate=True)
            else:
                # we're in a new event -> update the initialization point only
                self.event_models[k].new_token()
                self.event_models[k].update_f0(x_curr, update_estimate=True)

            self.c[k] += 1  # update counts

            self.x_prev = x_curr  # store the current scene for next trial
            self.k_prev = k  # store the current event for the next trial

        self.x_prev = None  # Clear this for future use
        self.k_prev = None  #

    def _update_state(self, x, k=None):
        """
        Update internal state based on input data X and max # of event types (clusters) K
        """
        # get dimensions of data
        [n, d] = np.shape(x)
        if self.d is None:
            self.d = d
        else:
            assert self.d == d  # scenes must be of same dimension

        # get max # of clusters / event types
        if k is None:
            k = n
        self.k = max(self.k, k)

        # initialize CRP prior = running count of the clustering process
        if self.c.size < self.k:
            self.c = np.concatenate((self.c, np.zeros(self.k - self.c.size)), axis=0)
        assert self.c.size == self.k

    def _calculate_unnormed_sCRP(self, prev_cluster=None):
        # internal function for consistency across "run" methods

        # calculate sCRP prior
        prior = self.c.copy()
        # added on june 22 to test the case when old is not benefited
        prior[prior > 0] = 1
        idx = len(np.nonzero(self.c)[0])  # get number of visited clusters

        # tan's code to correct when k is not None
        if idx < self.k:
            prior[idx] += self.alfa  # set new cluster probability to alpha
        # if idx <= self.k:
        #     prior[idx] += self.alfa  # set new cluster probability to alpha

        # add stickiness parameter for n>0, only for the previously chosen event
        if prev_cluster is not None:
            prior[prev_cluster] += self.lmda

        # prior /= np.sum(prior)
        return prior

    def run(self, x, k=None, progress_bar=True, leave_progress_bar=True, minimize_memory=False, compile_model=True, train=True):
        """
        Parameters
        ----------
        x: N x D array of

        k: int
            maximum number of clusters

        progress_bar: bool
            use a tqdm progress bar?

        leave_progress_bar: bool
            leave the progress bar after completing?

        minimize_memory: bool
            function to minimize memory storage during running

        compile_model: bool (default = True)
            compile the stored model.  Leave false if previously run.
        train: bool (default=True)
            whether to train this video.

        Return
        ------
        post: n by k array of posterior probabilities

        """

        # update internal state
        self._update_state(x, k)
        if self.general_event_model is None:
            logger.info(f'Creating World model for initializations!')
            new_model = self.f_class(self.d, **self.f_opts)
            new_model.init_model()
            self.general_event_model = new_model
            new_model = None  # clear the new model variable (but not the model itself) from memory
        del k  # use self.k and self.d

        n = x.shape[0]

        # initialize arrays
        # if not minimize_memory:
        post = np.zeros((n, self.k))
        pe = np.zeros(np.shape(x)[0])
        x_hat = np.zeros(np.shape(x))
        log_boundary_probability = np.zeros(np.shape(x)[0])
        # tan's code to encode types of boundaries for visualization
        boundaries = np.zeros((n,))

        # these are special case variables to deal with the possibility the current event is restarted
        lik_restart_event = -np.inf
        repeat_prob = -np.inf
        restart_prob = 0
        # tan's code to determine the predictive strength of the model
        restart_indices = []
        repeat_indices = []
        # frame_dynamics = dict(restart_lik=[], repeat_lik=[], new_lik=[], old_lik=[], restart_prior=[], repeat_prior=[],
        #                       new_prior=[], old_prior=[], post=[])

        #
        log_like = np.zeros((n, self.k)) - np.inf
        log_prior = np.zeros((n, self.k)) - np.inf

        # this code just controls the presence/absence of a progress bar -- it isn't important
        if progress_bar:
            def my_it(l):
                return tqdm(range(l), desc='Run SEM', leave=leave_progress_bar)
        else:
            def my_it(l):
                return range(l)

        for ii in my_it(n):

            x_curr = x[ii, :].copy()
            # parallel training a general event model
            if train:
                # for the world model, new token at the start of each new run
                if self.x_prev is None:  # start of each run
                    self.general_event_model.new_token()
                    # self.general_event_model.update_f0(x_curr)
                    # assume that the previous scene is the same scene, so that not using update_f0
                    self.general_event_model.update(x_curr, x_curr)
                else:
                    self.general_event_model.update(self.x_prev, x_curr)

            # calculate sCRP prior
            prior = self._calculate_unnormed_sCRP(self.k_prev)
            # N.B. k_prev should be none for the first event if there wasn't pre-training

            # likelihood
            active = np.nonzero(prior)[0]
            lik = np.zeros(len(active))

            # store the predicted vector
            x_hat_active = None

            kwargs = {'x_curr': x_curr, 'x_prev': self.x_prev, 'k_prev': self.k_prev}
            jobs = []
            array_res = []
            for count, k0 in enumerate(active):
                if k0 not in self.event_models.keys():
                    # This line trigger dynamic importing
                    new_model = self.f_class_remote.remote(self.d, **self.f_opts)
                    new_model.init_model.remote()
                    new_model.do_reset_weights.remote()
                    # if instead the following, model weights will be different from the above, which is weird!
                    # model = ray.get(new_model.init_model.remote())
                    # new_model.set_model.remote(model)
                    self.event_models[k0] = new_model
                jobs.append(self.event_models[k0].get_likelihood.remote(k0, **kwargs))
                # Chunking only constrain cpu usage, memory usage grows as self.f_class_remote.remote(self.d, **self.f_opts)
                # 300MB per Actor.
                # Actors will exit when the original handle to the actor is out of scope,
                # thus, execute the jobs here instead of out of the loop
                if (len(jobs) == 16) or (count == len(active) - 1):
                    assert count == k0, f"Sanity check failed, count={count} != k0={k0}"
                    array_res = array_res + ray.get(jobs)
                    jobs = []
            for (k0, pack) in array_res:
                if k0 == self.k_prev:
                    x_hat_active, lik[k0], lik_restart_event = pack
                else:
                    lik[k0] = pack

            # determine the event identity (without worrying about event breaks for now)
            _post = np.log(prior[:len(active)]) / self.d + lik
            if ii > 0:
                # the probability that the current event is repeated is the OR probability -- but b/c
                # we are using a MAP approximation over all possibilities, it is a max of the repeated/restarted

                # is restart higher under the current event
                restart_prob = lik_restart_event + np.log(prior[self.k_prev] - self.lmda) / self.d
                repeat_prob = _post[self.k_prev]
                if restart_prob > repeat_prob:
                    logger.debug(f'\nlog_RESTART>log_repeat event_type {self.k_prev}')
                else:
                    logger.debug(f'\nlog_REPEAT>log_restart event_type {self.k_prev}')
                _post[self.k_prev] = np.max([repeat_prob, restart_prob])

            logger.debug(f'\nlog_prior {np.log(prior[:len(active)]) / self.d}'
                         f'\nlog_lik {lik:}'
                         f'\nlog_post {_post:}')

            # get the MAP cluster and only update it
            # during evaluation, not consider creating a new event.
            if not train:
                k = np.argmax(_post[:-1])  # MAP cluster
            else:
                k = np.argmax(_post)  # MAP cluster
            logger.debug(f'\nEvent type {k}')
            if k != self.k_prev:
                logger.debug(f'Boundary Switching')
            # determine whether there was a boundary
            event_boundary = (k != self.k_prev) or ((k == self.k_prev) and (restart_prob > repeat_prob))
            # Add 2 and 3 to code for new_event and restarting
            if k == len(active) - 1:
                boundaries[ii] = 2
            elif (k == self.k_prev) and (restart_prob > repeat_prob):
                boundaries[ii] = 3
            else:
                boundaries[ii] = event_boundary  # could be 0 or 1
            # calculate the event boundary probability
            # _post is changed to calculate surprise
            _post[self.k_prev] = restart_prob
            # if not minimize_memory:
            log_boundary_probability[ii] = logsumexp(_post) - logsumexp(np.concatenate([_post, [repeat_prob]]))
            # calculate the probability of an event label, ignoring the event boundaries
            if self.k_prev is not None:
                # tan's version to keep it consistent w.r.t restart_prob and repeat_prob
                if restart_prob > repeat_prob:
                    prior[self.k_prev] -= self.lmda
                    lik[self.k_prev] = lik_restart_event
                _post[self.k_prev] = np.log(prior[self.k_prev]) / self.d + lik[self.k_prev]
                # _post[self.k_prev] = logsumexp([restart_prob, repeat_prob])
                # prior[self.k_prev] -= self.lmda / 2.
                # lik[self.k_prev] = logsumexp(np.array([lik[self.k_prev], lik_restart_event]))

                # now, the normalized posterior
                # if not minimize_memory:
                # Now, post should be equal to _post used to derive boundaries, no need for duplication
                # p = np.log(prior[:len(active)]) / self.d + lik
                # post[ii, :len(active)] = np.exp(p - logsumexp(p))
                # This is on a 0-1 scale
                post[ii, :len(active)] = np.exp(_post - logsumexp(_post))

                # this is a diagnostic readout and does not effect the model
                # these metrics don't distinguish between restart and repeat for k_prev,
                # but they are faster than frame_dynamics
                log_like[ii, :len(active)] = lik
                log_prior[ii, :len(active)] = np.log(prior[:len(active)]) / self.d

                # These aren't used again, remove from memory
                _post = None
                lik = None
                prior = None

            else:
                log_like[ii, 0] = 0.0
                log_prior[ii, 0] = self.alfa
                # if not minimize_memory:
                post[ii, 0] = 1.0

            if not minimize_memory:
                # prediction error: euclidean distance of the last model and the current scene vector
                if ii > 0:
                    # model = self.event_models[self.k_prev]
                    x_hat[ii, :] = x_hat_active
                    pe[ii] = np.linalg.norm(x_curr - x_hat_active)
                    # surprise[ii] = log_like[ii, self.k_prev]

            self.c[k] += self.kappa  # update counts
            # tan's code to not training while inferring
            if train:
                # update event model
                if not event_boundary:
                    # we're in the same event -> update using previous scene
                    assert self.x_prev is not None
                    self.event_models[k].update.remote(self.x_prev, x_curr)
                else:
<<<<<<< HEAD
                    # new event and not the only event, initialize by a world model
                    if k == len(active) - 1 and k != 0:
                        # increase n_epochs for new events
                        # self.event_models[k].n_epochs = int(self.event_models[k].n_epochs * 5)
                        self.event_models[k].set_n_epochs.remote(int(ray.get(self.event_models[k].get_n_epochs.remote()) * 5))

                        # set weights based on the general event model,
                        # always use .model_weights instead of .model.get_weights() or .model.set_weights(...)
                        # because .model is a common model used by all event models, its weights are of the last model being used
                        # self.event_models[k].model_weights = self.general_event_model.model_weights
                        self.event_models[k].set_model_weights.remote(self.general_event_model.model_weights)

                        # we're in a new event token -> update the initialization point only
                        self.event_models[k].new_token.remote()
                        # self.event_models[k].update_f0(x_curr)
                        if self.x_prev is None:  # start of each run
                            # assume that the previous scene is the same scene, so that not using update_f0
                            self.event_models[k].update.remote(x_curr, x_curr)
                        else:
                            self.event_models[k].update.remote(self.x_prev, x_curr)
                        # restore n_epochs
                        # self.event_models[k].n_epochs = int(self.event_models[k].n_epochs / 5)
                        self.event_models[k].set_n_epochs.remote(int(ray.get(self.event_models[k].get_n_epochs.remote()) / 5))
=======
                    # set weights based on the general event model,
                    # always use .model_weights instead of .model.get_weights() or .model.set_weights(...)
                    # because .model_weights is guaranteed to be up-to-date.
                    self.event_models[k].model_weights = self.general_event_model.model_weights
>>>>>>> d38aa192

                    # create a new token to avoid mixing with a distant past
                    self.event_models[k].new_token()
                    if self.x_prev is None:  # start of each run
                        # assume that the previous scene is the same scene
                        self.event_models[k].update(x_curr, x_curr)
                    else:
<<<<<<< HEAD
                        # we're in a new event token -> update the initialization point only
                        self.event_models[k].new_token.remote()
                        # self.event_models[k].update_f0(x_curr)
                        if self.x_prev is None:  # start of each run
                            # assume that the previous scene is the same scene, so that not using update_f0
                            self.event_models[k].update.remote(x_curr, x_curr)
                        else:
                            self.event_models[k].update.remote(self.x_prev, x_curr)
=======
                        self.event_models[k].update(self.x_prev, x_curr)
>>>>>>> d38aa192

            self.x_prev = x_curr  # store the current scene for next trial
            self.k_prev = k  # store the current event for the next trial

        # calculate Bayesian Surprise
        # tan's intepretation (might be wrong):
        # from t to t+1, the larger difference between posterior distribution at t and likelihood distribution at t+1, the larger surprise
        log_post = log_like[:-1, :] + log_prior[:-1, :]
        log_post -= np.tile(logsumexp(log_post, axis=1), (np.shape(log_post)[1], 1)).T
        surprise = np.concatenate([[0], logsumexp(log_post + log_like[1:, :], axis=1)])

        # Remove null columns to optimize memory storage, only for some arrays.
        self.results = Results()
        post = post[:, np.any(post != 0, axis=0)]
        self.results.post = post
        self.results.pe = pe
        self.results.surprise = surprise
        log_like = log_like[:, np.any(log_like != -np.inf, axis=0)]
        self.results.log_like = log_like
        log_prior = log_prior[:, np.any(log_prior != -np.inf, axis=0)]
        self.results.log_prior = log_prior
        # Should derive e_hat from post, avoid two-sources problem.
        # self.results.e_hat = np.argmax(log_like + log_prior, axis=1)
        self.results.e_hat = np.argmax(post, axis=1)
        self.results.x_hat = x_hat
        # self.results.log_loss = logsumexp(log_like + log_prior, axis=1)
        # self.results.log_boundary_probability = log_boundary_probability

        self.results.boundaries = boundaries
        self.results.c = self.c.copy()
        # self.results.Sigma = {i: self.event_models[i].Sigma for i in self.event_models.keys()}
        if minimize_memory:
            self.clear_event_models()
            return
        return post

    def update_single_event(self, x, update=True, save_x_hat=False):
        """

        :param x: this is an n x d array of the n scenes in an event
        :param update: boolean (default True) update the prior and posterior of the event model
        :param save_x_hat: boolean (default False) normally, we don't save this as the interpretation can be tricky
        N.b: unlike the posterior calculation, this is done at the level of individual scenes within the
        events (and not one per event)
        :return:
        """

        n_scene = np.shape(x)[0]

        if update:
            self.k += 1
            self._update_state(x, self.k)

            # pull the relevant items from the results
            if self.results is None:
                self.results = Results()
                post = np.zeros((1, self.k))
                log_like = np.zeros((1, self.k)) - np.inf
                log_prior = np.zeros((1, self.k)) - np.inf
                if save_x_hat:
                    x_hat = np.zeros((n_scene, self.d))
                    sigma = np.zeros((n_scene, self.d))
                    scene_log_like = np.zeros((n_scene, self.k)) - np.inf  # for debugging

            else:
                post = self.results.post
                log_like = self.results.log_like
                log_prior = self.results.log_prior
                if save_x_hat:
                    x_hat = self.results.x_hat
                    sigma = self.results.sigma
                    scene_log_like = self.results.scene_log_like  # for debugging

                # extend the size of the posterior, etc

                n, k0 = np.shape(post)
                while k0 < self.k:
                    post = np.concatenate([post, np.zeros((n, 1))], axis=1)
                    log_like = np.concatenate([log_like, np.zeros((n, 1)) - np.inf], axis=1)
                    log_prior = np.concatenate([log_prior, np.zeros((n, 1)) - np.inf], axis=1)
                    n, k0 = np.shape(post)

                    if save_x_hat:
                        scene_log_like = np.concatenate([
                            scene_log_like, np.zeros((np.shape(scene_log_like)[0], 1)) - np.inf
                        ], axis=1)

                # extend the size of the posterior, etc
                post = np.concatenate([post, np.zeros((1, self.k))], axis=0)
                log_like = np.concatenate([log_like, np.zeros((1, self.k)) - np.inf], axis=0)
                log_prior = np.concatenate([log_prior, np.zeros((1, self.k)) - np.inf], axis=0)
                if save_x_hat:
                    x_hat = np.concatenate([x_hat, np.zeros((n_scene, self.d))], axis=0)
                    sigma = np.concatenate([sigma, np.zeros((n_scene, self.d))], axis=0)
                    scene_log_like = np.concatenate([scene_log_like, np.zeros((n_scene, self.k)) - np.inf], axis=0)

        else:
            log_like = np.zeros((1, self.k)) - np.inf
            log_prior = np.zeros((1, self.k)) - np.inf

        # calculate un-normed sCRP prior
        prior = self._calculate_unnormed_sCRP(self.k_prev)

        # likelihood
        active = np.nonzero(prior)[0]
        lik = np.zeros((n_scene, len(active)))

        # again, this is a readout of the model only and not used for updating,
        # but also keep track of the within event posterior
        if save_x_hat:
            _x_hat = np.zeros((n_scene, self.d))  # temporary storre
            _sigma = np.zeros((n_scene, self.d))

        for ii, x_curr in enumerate(x):

            # we need to maintain a distribution over possible event types for the current events --
            # this gets locked down after termination of the event.
            # Also: none of the event models can be updated until *after* the event has been observed

            # special case the first scene within the event
            if ii == 0:
                event_boundary = True
            else:
                event_boundary = False

            # loop through each potentially active event model and verify
            # a model has been initialized
            for k0 in active:
                if k0 not in self.event_models.keys():
                    new_model = self.f_class(self.d, **self.f_opts)
                    if self.model is None:
                        self.model = new_model.init_model()
                    else:
                        new_model.set_model(self.model)
                    self.event_models[k0] = new_model

            ### ~~~~~ Start ~~~~~~~###

            ## prior to updating, pull x_hat based on the ongoing estimate of the event label
            if ii == 0:
                # prior to the first scene within an event having been observed
                k_within_event = np.argmax(prior)
            else:
                # otherwise, use previously observed scenes
                k_within_event = np.argmax(np.sum(lik[:ii, :len(active)], axis=0) + np.log(prior[:len(active)]))

            if save_x_hat:
                if event_boundary:
                    _x_hat[ii, :] = self.event_models[k_within_event].predict_f0()
                else:
                    _x_hat[ii, :] = self.event_models[k_within_event].predict_next_generative(x[:ii, :])
                _sigma[ii, :] = self.event_models[k_within_event].get_variance()

            ## Update the model, inference first!
            for k0 in active:
                # get the log likelihood for each event model
                model = self.event_models[k0]

                if not event_boundary:
                    # this is correct.  log_likelihood sequence makes the model prediction internally
                    # using predict_next_generative, and evaluates the likelihood of the prediction
                    lik[ii, k0] = model.log_likelihood_sequence(x[:ii, :].reshape(-1, self.d), x_curr)
                else:
                    lik[ii, k0] = model.log_likelihood_f0(x_curr)

        # cache the diagnostic measures
        log_like[-1, :len(active)] = np.sum(lik, axis=0)

        # calculate the log prior
        log_prior[-1, :len(active)] = np.log(prior[:len(active)])

        # # calculate surprise
        # bayesian_surprise = logsumexp(lik + np.tile(log_prior[-1, :len(active)], (np.shape(lik)[0], 1)), axis=1)

        if update:

            # at the end of the event, find the winning model!
            log_post = log_prior[-1, :len(active)] + log_like[-1, :len(active)]
            post[-1, :len(active)] = np.exp(log_post - logsumexp(log_post))
            k = np.argmax(log_post)

            # update the prior
            self.c[k] += n_scene
            # cache for next event
            self.k_prev = k

            # update the winning model's estimate
            self.event_models[k].update_f0(x[0])
            x_prev = x[0]
            for X0 in x[1:]:
                self.event_models[k].update(x_prev, X0)
                x_prev = X0

            self.results.post = post
            self.results.log_like = log_like
            self.results.log_prior = log_prior
            self.results.e_hat = np.argmax(post, axis=1)
            self.results.log_loss = logsumexp(log_like + log_prior, axis=1)

            if save_x_hat:
                x_hat[-n_scene:, :] = _x_hat
                sigma[-n_scene:, :] = _sigma
                scene_log_like[-n_scene:, :len(active)] = lik
                self.results.x_hat = x_hat
                self.results.sigma = sigma
                self.results.scene_log_like = scene_log_like

        return

    def init_for_boundaries(self, list_events):
        # update internal state

        k = 0
        self._update_state(np.concatenate(list_events, axis=0), k)
        del k  # use self.k and self.d

        # store a compiled version of the model and session for reuse
        if self.k_prev is None:
            # initialize the first event model
            new_model = self.f_class(self.d, **self.f_opts)
            self.model = new_model.init_model()

            self.event_models[0] = new_model

    def run_w_boundaries(self, list_events, progress_bar=True, leave_progress_bar=True, save_x_hat=False,
                         generative_predicitons=False, minimize_memory=False):
        """
        This method is the same as the above except the event boundaries are pre-specified by the experimenter
        as a list of event tokens (the event/schema type is still inferred).

        One difference is that the event token-type association is bound at the last scene of an event type.
        N.B. ! also, all of the updating is done at the event-token level.  There is no updating within an event!

        evaluate the probability of each event over the whole token


        Parameters
        ----------
        list_events: list of n x d arrays -- each an event


        progress_bar: bool
            use a tqdm progress bar?

        leave_progress_bar: bool
            leave the progress bar after completing?

        save_x_hat: bool
            save the MAP scene predictions?

        Return
        ------
        post: n_e by k array of posterior probabilities

        """

        # loop through the other events in the list
        if progress_bar:
            def my_it(iterator):
                return tqdm(iterator, desc='Run SEM', leave=leave_progress_bar)
        else:
            def my_it(iterator):
                return iterator

        self.init_for_boundaries(list_events)

        for x in my_it(list_events):
            self.update_single_event(x, save_x_hat=save_x_hat)
        if minimize_memory:
            self.clear_event_models()

    def clear_event_models(self):
        if self.event_models is not None:
            for _, e in self.event_models.items():
                e.clear()
                e.model = None

        self.event_models = None
        self.model = None
        tf.compat.v1.reset_default_graph()  # for being sure
        tf.keras.backend.clear_session()

    def clear(self):
        """ This function deletes sem from memory"""
        self.clear_event_models()
        delete_object_attributes(self.results)
        delete_object_attributes(self)


# @processify
def sem_run(x, sem_init_kwargs=None, run_kwargs=None):
    """ this initailizes SEM, runs the main function 'run', and
    returns the results object within a seperate process.

    See help on SEM class and on subfunction 'run' for more detail on the
    parameters contained in 'sem_init_kwargs'  and 'run_kwargs', respectively.

    Update (11/17/20): The processify function has been depricated, so this
    function no longer generates a seperate process.


    """

    if sem_init_kwargs is None:
        sem_init_kwargs = dict()
    if run_kwargs is None:
        run_kwargs = dict()

    sem_model = SEM(**sem_init_kwargs)
    sem_model.run(x, **run_kwargs)
    return sem_model.results


# @processify
def sem_run_with_boundaries(x, sem_init_kwargs=None, run_kwargs=None):
    """ this initailizes SEM, runs the main function 'run', and
    returns the results object within a seperate process.

    See help on SEM class and on subfunction 'run_w_boundaries' for more detail on the
    parameters contained in 'sem_init_kwargs'  and 'run_kwargs', respectively.

    Update (11/17/20): The processify function has been depricated, so this
    function no longer generates a seperate process.

    """

    if sem_init_kwargs is None:
        sem_init_kwargs = dict()
    if run_kwargs is None:
        run_kwargs = dict()

    sem_model = SEM(**sem_init_kwargs)
    sem_model.run_w_boundaries(x, **run_kwargs)
    return sem_model.results<|MERGE_RESOLUTION|>--- conflicted
+++ resolved
@@ -410,55 +410,18 @@
                     assert self.x_prev is not None
                     self.event_models[k].update.remote(self.x_prev, x_curr)
                 else:
-<<<<<<< HEAD
-                    # new event and not the only event, initialize by a world model
-                    if k == len(active) - 1 and k != 0:
-                        # increase n_epochs for new events
-                        # self.event_models[k].n_epochs = int(self.event_models[k].n_epochs * 5)
-                        self.event_models[k].set_n_epochs.remote(int(ray.get(self.event_models[k].get_n_epochs.remote()) * 5))
-
-                        # set weights based on the general event model,
-                        # always use .model_weights instead of .model.get_weights() or .model.set_weights(...)
-                        # because .model is a common model used by all event models, its weights are of the last model being used
-                        # self.event_models[k].model_weights = self.general_event_model.model_weights
-                        self.event_models[k].set_model_weights.remote(self.general_event_model.model_weights)
-
-                        # we're in a new event token -> update the initialization point only
-                        self.event_models[k].new_token.remote()
-                        # self.event_models[k].update_f0(x_curr)
-                        if self.x_prev is None:  # start of each run
-                            # assume that the previous scene is the same scene, so that not using update_f0
-                            self.event_models[k].update.remote(x_curr, x_curr)
-                        else:
-                            self.event_models[k].update.remote(self.x_prev, x_curr)
-                        # restore n_epochs
-                        # self.event_models[k].n_epochs = int(self.event_models[k].n_epochs / 5)
-                        self.event_models[k].set_n_epochs.remote(int(ray.get(self.event_models[k].get_n_epochs.remote()) / 5))
-=======
                     # set weights based on the general event model,
                     # always use .model_weights instead of .model.get_weights() or .model.set_weights(...)
                     # because .model_weights is guaranteed to be up-to-date.
-                    self.event_models[k].model_weights = self.general_event_model.model_weights
->>>>>>> d38aa192
+                    self.event_models[k].set_model_weights.remote(self.general_event_model.model_weights)
 
                     # create a new token to avoid mixing with a distant past
-                    self.event_models[k].new_token()
+                    self.event_models[k].new_token.remote()
                     if self.x_prev is None:  # start of each run
                         # assume that the previous scene is the same scene
-                        self.event_models[k].update(x_curr, x_curr)
+                        self.event_models[k].update.remote(x_curr, x_curr)
                     else:
-<<<<<<< HEAD
-                        # we're in a new event token -> update the initialization point only
-                        self.event_models[k].new_token.remote()
-                        # self.event_models[k].update_f0(x_curr)
-                        if self.x_prev is None:  # start of each run
-                            # assume that the previous scene is the same scene, so that not using update_f0
-                            self.event_models[k].update.remote(x_curr, x_curr)
-                        else:
-                            self.event_models[k].update.remote(self.x_prev, x_curr)
-=======
-                        self.event_models[k].update(self.x_prev, x_curr)
->>>>>>> d38aa192
+                        self.event_models[k].update.remote(self.x_prev, x_curr)
 
             self.x_prev = x_curr  # store the current scene for next trial
             self.k_prev = k  # store the current event for the next trial
